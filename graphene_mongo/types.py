import graphene
import mongoengine

from collections import OrderedDict
from graphene.relay import Connection, Node
from graphene.types.objecttype import ObjectType, ObjectTypeOptions
from graphene.types.inputobjecttype import InputObjectType, InputObjectTypeOptions
from graphene.types.interface import Interface, InterfaceOptions
from graphene.types.utils import yank_fields_from_attrs
from graphene.utils.str_converters import to_snake_case

from graphene_mongo import MongoengineConnectionField
from .converter import convert_mongoengine_field
from .registry import Registry, get_global_registry, get_inputs_registry
from .utils import get_model_fields, is_valid_mongoengine_model, get_query_fields


def construct_fields(model, registry, only_fields, exclude_fields, non_required_fields):
    """
    Args:
        model (mongoengine.Document):
        registry (.registry.Registry):
        only_fields ([str]):
        exclude_fields ([str]):

    Returns:
        (OrderedDict, OrderedDict): converted fields and self reference fields.

    """
    _model_fields = get_model_fields(model)
    fields = OrderedDict()
    self_referenced = OrderedDict()
    for name, field in _model_fields.items():
        is_not_in_only = only_fields and name not in only_fields
        is_excluded = name in exclude_fields
        if is_not_in_only or is_excluded:
            # We skip this field if we specify required_fields and is not
            # in there. Or when we exclude this field in exclude_fields
            continue
        if isinstance(field, mongoengine.ListField):
            if not field.field:
                continue
            # Take care of list of self-reference.
            document_type_obj = field.field.__dict__.get("document_type_obj", None)
            if (
                    document_type_obj == model._class_name
                    or isinstance(document_type_obj, model)
                    or document_type_obj == model
            ):
                self_referenced[name] = field
                continue
        converted = convert_mongoengine_field(field, registry)
        if not converted:
            continue
        else:
            if name in non_required_fields and 'required' in converted.kwargs:
                converted.kwargs['required'] = False
        fields[name] = converted

    return fields, self_referenced


def construct_self_referenced_fields(self_referenced, registry):
    fields = OrderedDict()
    for name, field in self_referenced.items():
        converted = convert_mongoengine_field(field, registry)
        if not converted:
            continue
        fields[name] = converted

    return fields


<<<<<<< HEAD
class MongoengineObjectTypeOptions(ObjectTypeOptions):
    model = None
    registry = None  # type: Registry
    connection = None
    filter_fields = ()
    order_by = None


class MongoengineObjectType(ObjectType):
    @classmethod
    def __init_subclass_with_meta__(
=======
def create_graphene_generic_class(object_type, option_type):
    class MongoengineGenericObjectTypeOptions(option_type):

        model = None
        registry = None  # type: Registry
        connection = None
        filter_fields = ()
        non_required_fields = ()
        order_by = None

    class GrapheneMongoengineGenericType(object_type):
        @classmethod
        def __init_subclass_with_meta__(
>>>>>>> b23cbe32
            cls,
            model=None,
            registry=None,
            skip_registry=False,
            only_fields=(),
            required_fields=(),
            exclude_fields=(),
<<<<<<< HEAD
=======
            non_required_fields=(),
>>>>>>> b23cbe32
            filter_fields=None,
            connection=None,
            connection_class=None,
            use_connection=None,
            connection_field_class=None,
            interfaces=(),
            _meta=None,
            order_by=None,
            **options
<<<<<<< HEAD
    ):

        assert is_valid_mongoengine_model(model), (
            "The attribute model in {}.Meta must be a valid Mongoengine Model. "
            'Received "{}" instead.'
        ).format(cls.__name__, type(model))

        if not registry:
            registry = get_global_registry()

        assert isinstance(registry, Registry), (
            "The attribute registry in {}.Meta needs to be an instance of "
            'Registry, received "{}".'
        ).format(cls.__name__, registry)
        converted_fields, self_referenced = construct_fields(
            model, registry, only_fields, exclude_fields
        )
        mongoengine_fields = yank_fields_from_attrs(
            converted_fields, _as=graphene.Field
        )
        if use_connection is None and interfaces:
            use_connection = any(
                (issubclass(interface, Node) for interface in interfaces)
=======
        ):

            assert is_valid_mongoengine_model(model), (
                "The attribute model in {}.Meta must be a valid Mongoengine Model. "
                'Received "{}" instead.'
            ).format(cls.__name__, type(model))

            if not registry:
                # input objects shall be registred in a separated registry
                if issubclass(cls, InputObjectType):
                    registry = get_inputs_registry()
                else:
                    registry = get_global_registry()

            assert isinstance(registry, Registry), (
                "The attribute registry in {}.Meta needs to be an instance of "
                'Registry({}), received "{}".'
            ).format(object_type, cls.__name__, registry)
            converted_fields, self_referenced = construct_fields(
                model, registry, only_fields, exclude_fields, non_required_fields
>>>>>>> b23cbe32
            )
            mongoengine_fields = yank_fields_from_attrs(
                converted_fields, _as=graphene.Field
            )
            if use_connection is None and interfaces:
                use_connection = any(
                    (issubclass(interface, Node) for interface in interfaces)
                )

            if use_connection and not connection:
                # We create the connection automatically
                if not connection_class:
                    connection_class = Connection

                connection = connection_class.create_type(
                    "{}Connection".format(cls.__name__), node=cls
                )

            if connection is not None:
                assert issubclass(connection, Connection), (
                    "The attribute connection in {}.Meta must be of type Connection. "
                    'Received "{}" instead.'
                ).format(cls.__name__, type(connection))

            if connection_field_class is not None:
                assert issubclass(connection_field_class, graphene.ConnectionField), (
                    "The attribute connection_field_class in {}.Meta must be of type graphene.ConnectionField. "
                    'Received "{}" instead.'
                ).format(cls.__name__, type(connection_field_class))
            else:
                connection_field_class = MongoengineConnectionField

            if _meta:
                assert isinstance(_meta, MongoengineGenericObjectTypeOptions), (
                    "_meta must be an instance of MongoengineGenericObjectTypeOptions, "
                    "received {}"
                ).format(_meta.__class__)
            else:
                _meta = MongoengineGenericObjectTypeOptions(option_type)

            _meta.model = model
            _meta.registry = registry
            _meta.fields = mongoengine_fields
            _meta.filter_fields = filter_fields
            _meta.connection = connection
            _meta.connection_field_class = connection_field_class
            # Save them for later
            _meta.only_fields = only_fields
            _meta.required_fields = required_fields
            _meta.exclude_fields = exclude_fields
            _meta.non_required_fields = non_required_fields
            _meta.order_by = order_by

            super(GrapheneMongoengineGenericType, cls).__init_subclass_with_meta__(
                _meta=_meta, interfaces=interfaces, **options
            )

            if not skip_registry:
                registry.register(cls)
                # Notes: Take care list of self-reference fields.
                converted_fields = construct_self_referenced_fields(
                    self_referenced, registry
                )
                if converted_fields:
                    mongoengine_fields = yank_fields_from_attrs(
                        converted_fields, _as=graphene.Field
                    )
                    cls._meta.fields.update(mongoengine_fields)
                    registry.register(cls)

        @classmethod
        def rescan_fields(cls):
            """Attempts to rescan fields and will insert any not converted initially"""

            converted_fields, self_referenced = construct_fields(
                cls._meta.model,
                cls._meta.registry,
                cls._meta.only_fields,
                cls._meta.exclude_fields,
                cls._meta.non_required_fields
            )

            mongoengine_fields = yank_fields_from_attrs(
                converted_fields, _as=graphene.Field
            )

            # The initial scan should take precedence
            for field in mongoengine_fields:
                if field not in cls._meta.fields:
                    cls._meta.fields.update({field: mongoengine_fields[field]})
            # Self-referenced fields can't change between scans!

        @classmethod
        def is_type_of(cls, root, info):
            if isinstance(root, cls):
                return True
            # XXX: Take care FileField
            if isinstance(root, mongoengine.GridFSProxy):
                return True
            if not is_valid_mongoengine_model(type(root)):
                raise Exception(('Received incompatible instance "{}".').format(root))
            return isinstance(root, cls._meta.model)

        @classmethod
        def get_node(cls, info, id):
            required_fields = list()
            for field in cls._meta.required_fields:
                if field in cls._meta.model._fields_ordered:
                    required_fields.append(field)
            for field in get_query_fields(info):
                if to_snake_case(field) in cls._meta.model._fields_ordered:
                    required_fields.append(to_snake_case(field))
            required_fields = list(set(required_fields))
            return cls._meta.model.objects.no_dereference().only(*required_fields).get(pk=id)

        def resolve_id(self, info):
            return str(self.id)

    return GrapheneMongoengineGenericType, MongoengineGenericObjectTypeOptions


MongoengineObjectType, MongoengineObjectTypeOptions = create_graphene_generic_class(ObjectType, ObjectTypeOptions)
MongoengineInterfaceType, MongoengineInterfaceTypeOptions = create_graphene_generic_class(Interface, InterfaceOptions)
MongoengineInputType, MongoengineInputTypeOptions = create_graphene_generic_class(InputObjectType, InputObjectTypeOptions)

GrapheneMongoengineObjectTypes = (MongoengineObjectType, MongoengineInputType, MongoengineInterfaceType)<|MERGE_RESOLUTION|>--- conflicted
+++ resolved
@@ -43,9 +43,9 @@
             # Take care of list of self-reference.
             document_type_obj = field.field.__dict__.get("document_type_obj", None)
             if (
-                    document_type_obj == model._class_name
-                    or isinstance(document_type_obj, model)
-                    or document_type_obj == model
+                document_type_obj == model._class_name
+                or isinstance(document_type_obj, model)
+                or document_type_obj == model
             ):
                 self_referenced[name] = field
                 continue
@@ -71,19 +71,6 @@
     return fields
 
 
-<<<<<<< HEAD
-class MongoengineObjectTypeOptions(ObjectTypeOptions):
-    model = None
-    registry = None  # type: Registry
-    connection = None
-    filter_fields = ()
-    order_by = None
-
-
-class MongoengineObjectType(ObjectType):
-    @classmethod
-    def __init_subclass_with_meta__(
-=======
 def create_graphene_generic_class(object_type, option_type):
     class MongoengineGenericObjectTypeOptions(option_type):
 
@@ -97,7 +84,6 @@
     class GrapheneMongoengineGenericType(object_type):
         @classmethod
         def __init_subclass_with_meta__(
->>>>>>> b23cbe32
             cls,
             model=None,
             registry=None,
@@ -105,10 +91,7 @@
             only_fields=(),
             required_fields=(),
             exclude_fields=(),
-<<<<<<< HEAD
-=======
             non_required_fields=(),
->>>>>>> b23cbe32
             filter_fields=None,
             connection=None,
             connection_class=None,
@@ -118,31 +101,6 @@
             _meta=None,
             order_by=None,
             **options
-<<<<<<< HEAD
-    ):
-
-        assert is_valid_mongoengine_model(model), (
-            "The attribute model in {}.Meta must be a valid Mongoengine Model. "
-            'Received "{}" instead.'
-        ).format(cls.__name__, type(model))
-
-        if not registry:
-            registry = get_global_registry()
-
-        assert isinstance(registry, Registry), (
-            "The attribute registry in {}.Meta needs to be an instance of "
-            'Registry, received "{}".'
-        ).format(cls.__name__, registry)
-        converted_fields, self_referenced = construct_fields(
-            model, registry, only_fields, exclude_fields
-        )
-        mongoengine_fields = yank_fields_from_attrs(
-            converted_fields, _as=graphene.Field
-        )
-        if use_connection is None and interfaces:
-            use_connection = any(
-                (issubclass(interface, Node) for interface in interfaces)
-=======
         ):
 
             assert is_valid_mongoengine_model(model), (
@@ -163,7 +121,6 @@
             ).format(object_type, cls.__name__, registry)
             converted_fields, self_referenced = construct_fields(
                 model, registry, only_fields, exclude_fields, non_required_fields
->>>>>>> b23cbe32
             )
             mongoengine_fields = yank_fields_from_attrs(
                 converted_fields, _as=graphene.Field
