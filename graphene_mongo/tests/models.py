--- conflicted
+++ resolved
@@ -115,12 +115,8 @@
 
 
 class Child(Parent):
-<<<<<<< HEAD
 
     meta = {"collection": "test_parent"}
-=======
-    meta = {"collection": "test_child"}
->>>>>>> d1b8ace8
     baz = mongoengine.StringField()
     loc = mongoengine.PointField()
 
