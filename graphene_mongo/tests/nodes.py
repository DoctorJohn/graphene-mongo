import graphene
from graphene.relay import Node

from . import models
from . import types  # noqa: F401
from ..types import MongoengineObjectType


class PublisherNode(MongoengineObjectType):
    legal_name = graphene.String()
    bad_field = graphene.String()

    class Meta:
        model = models.Publisher
<<<<<<< HEAD
        only_fields = ('id', 'name')
=======
        only_fields = ("id", "name")
>>>>>>> 7ca0925b
        interfaces = (Node,)


class ArticleNode(MongoengineObjectType):
    class Meta:
        model = models.Article
        interfaces = (Node,)


class EditorNode(MongoengineObjectType):
    class Meta:
        model = models.Editor
        interfaces = (Node,)


class EmbeddedArticleNode(MongoengineObjectType):
    class Meta:
        model = models.EmbeddedArticle
        interfaces = (Node,)


class PlayerNode(MongoengineObjectType):
    class Meta:
        model = models.Player
        interfaces = (Node,)
<<<<<<< HEAD
        filter_fields = {
            'first_name': ['istartswith']}
=======
        filter_fields = {"first_name": ["istartswith", "in"]}
>>>>>>> 7ca0925b


class ReporterNode(MongoengineObjectType):
    class Meta:
        model = models.Reporter
        interfaces = (Node,)


class ParentNode(MongoengineObjectType):
    class Meta:
        model = models.Parent
        interfaces = (Node,)


class ChildNode(MongoengineObjectType):
    class Meta:
        model = models.Child
        interfaces = (Node,)


class ChildRegisteredBeforeNode(MongoengineObjectType):
    class Meta:
        model = models.ChildRegisteredBefore
        interfaces = (Node,)


class ParentWithRelationshipNode(MongoengineObjectType):
    class Meta:
        model = models.ParentWithRelationship
        interfaces = (Node,)


class ChildRegisteredAfterNode(MongoengineObjectType):
    class Meta:
        model = models.ChildRegisteredAfter
        interfaces = (Node,)


class ProfessorVectorNode(MongoengineObjectType):
    class Meta:
        model = models.ProfessorVector
        interfaces = (Node,)


class ErroneousModelNode(MongoengineObjectType):
    class Meta:
        model = models.ErroneousModel
<<<<<<< HEAD
=======
        interfaces = (Node,)


class BarNode(MongoengineObjectType):
    class Meta:
        model = models.Bar
        interfaces = (Node,)


class FooNode(MongoengineObjectType):
    class Meta:
        model = models.Foo
>>>>>>> 7ca0925b
        interfaces = (Node,)<|MERGE_RESOLUTION|>--- conflicted
+++ resolved
@@ -12,11 +12,7 @@
 
     class Meta:
         model = models.Publisher
-<<<<<<< HEAD
-        only_fields = ('id', 'name')
-=======
         only_fields = ("id", "name")
->>>>>>> 7ca0925b
         interfaces = (Node,)
 
 
@@ -42,12 +38,7 @@
     class Meta:
         model = models.Player
         interfaces = (Node,)
-<<<<<<< HEAD
-        filter_fields = {
-            'first_name': ['istartswith']}
-=======
         filter_fields = {"first_name": ["istartswith", "in"]}
->>>>>>> 7ca0925b
 
 
 class ReporterNode(MongoengineObjectType):
@@ -95,8 +86,6 @@
 class ErroneousModelNode(MongoengineObjectType):
     class Meta:
         model = models.ErroneousModel
-<<<<<<< HEAD
-=======
         interfaces = (Node,)
 
 
@@ -109,5 +98,4 @@
 class FooNode(MongoengineObjectType):
     class Meta:
         model = models.Foo
->>>>>>> 7ca0925b
         interfaces = (Node,)