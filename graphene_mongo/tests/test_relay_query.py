import base64
import os
import pytest

import graphene

from graphene.relay import Node

from .setup import fixtures, fixtures_dirname
from .models import Article, Reporter
from .nodes import (ArticleNode,
                    EditorNode,
                    PlayerNode,
                    ReporterNode,
                    ChildNode,
                    ParentWithRelationshipNode,
                    ProfessorVectorNode, )
from ..fields import MongoengineConnectionField


def get_nodes(data, key):
    return map(lambda edge: edge['node'], data[key]['edges'])


def test_should_query_reporter(fixtures):
    class Query(graphene.ObjectType):
        node = Node.Field()
        reporter = graphene.Field(ReporterNode)

        def resolve_reporter(self, *args, **kwargs):
            return Reporter.objects.first()

    query = '''
        query ReporterQuery {
            reporter {
                firstName,
                lastName,
                email,
                awards,
                articles {
                    edges {
                        node {
                            headline
                        }
                    }
                },
                embeddedArticles {
                    edges {
                        node {
                            headline
                        }
                    }
                },
                embeddedListArticles {
                    edges {
                        node {
                            headline
                        }
                    }
                },
                genericReference {
                    __typename
                    ... on ArticleNode {
                        headline
                    }
                }
            }
        }
    '''
    expected = {
        'reporter': {
            'firstName': 'Allen',
            'lastName': 'Iverson',
            'email': 'ai@gmail.com',
            'awards': ['2010-mvp'],
            'articles': {
                'edges': [
                    {
                        'node': {
                            'headline': 'Hello'
                        }
                    },
                    {
                        'node': {
                            'headline': 'World'
                        }
                    }
                ],
            },
            'embeddedArticles': {
                'edges': [
                    {
                        'node': {
                            'headline': 'Real'
                        }
                    },
                    {
                        'node': {
                            'headline': 'World'
                        }
                    }
                ],
            },
            'embeddedListArticles': {
                'edges': [
                    {
                        'node': {
                            'headline': 'World'
                        }
                    },
                    {
                        'node': {
                            'headline': 'Real'
                        }
                    }
                ],
            },
            'genericReference': {
                '__typename': 'ArticleNode',
                'headline': 'Hello'
            }
        }
    }

    schema = graphene.Schema(query=Query)
    result = schema.execute(query)
    assert not result.errors
    assert dict(result.data['reporter']) == expected['reporter']


<<<<<<< HEAD
def test_should_query_all_editors(fixtures):
=======
def test_should_query_all_editors(fixtures, fixtures_dirname):

>>>>>>> 98ff0baa
    class Query(graphene.ObjectType):
        node = Node.Field()
        all_editors = MongoengineConnectionField(EditorNode)

    query = '''
        query EditorQuery {
          allEditors {
            edges {
                node {
                    id,
                    firstName,
                    lastName,
                    avatar {
                        contentType,
                        length,
                        data
                    }
                }
            }
          }
        }
    '''

    avator_filename = os.path.join(fixtures_dirname, 'image.jpg')
    with open(avator_filename, 'rb') as f:
        data = base64.b64encode(f.read())

    expected = {
        'allEditors': {
            'edges': [
                {
                    'node': {
                        'id': 'RWRpdG9yTm9kZTox',
                        'firstName': 'Penny',
                        'lastName': 'Hardaway',
                        'avatar': {
                            'contentType': 'image/jpeg',
                            'length': 46928,
                            'data': str(data)
                        }
                    }
                },
                {
                    'node': {
                        'id': 'RWRpdG9yTm9kZToy',
                        'firstName': 'Grant',
                        'lastName': 'Hill',
                        'avatar': {
                            'contentType': None,
                            'length': 0,
                            'data': None
                        }
                    }

                },
                {
                    'node': {
                        'id': 'RWRpdG9yTm9kZToz',
                        'firstName': 'Dennis',
                        'lastName': 'Rodman',
                        'avatar': {
                            'contentType': None,
                            'length': 0,
                            'data': None
                        }
                    }
                }
            ]
        }
    }
    schema = graphene.Schema(query=Query)
    result = schema.execute(query)
    assert not result.errors
    assert result.data['allEditors'] == expected['allEditors']


def test_should_filter_editors_by_id(fixtures):
    class Query(graphene.ObjectType):
        node = Node.Field()
        all_editors = MongoengineConnectionField(EditorNode)

    query = '''
        query EditorQuery {
          allEditors(id: "RWRpdG9yTm9kZToy") {
            edges {
                node {
                    id,
                    firstName,
                    lastName
                }
            }
          }
        }
    '''
    expected = {
        'allEditors': {
            'edges': [
                {
                    'node': {
                        'id': 'RWRpdG9yTm9kZToy',
                        'firstName': 'Grant',
                        'lastName': 'Hill'
                    }

                }
            ]
        }
    }
    schema = graphene.Schema(query=Query)
    result = schema.execute(query)
    assert not result.errors
    assert dict(result.data['allEditors']) == expected['allEditors']


def test_should_filter(fixtures):
    class Query(graphene.ObjectType):
        node = Node.Field()
        articles = MongoengineConnectionField(ArticleNode)

    query = '''
        query ArticlesQuery {
            articles(headline: "World") {
                edges {
                    node {
                        headline,
                        pubDate,
                        editor {
                            firstName
                        }
                    }
                }
            }
        }
    '''
    expected = {
        'articles': {
            'edges': [
                {
                    'node': {
                        'headline': 'World',
                        'editor': {
                            'firstName': 'Grant'
                        },
                        'pubDate': '2020-01-01T00:00:00'
                    }
                }
            ]
        }
    }
    schema = graphene.Schema(query=Query)
    result = schema.execute(query)
    assert not result.errors
    assert result.data == expected


def test_should_filter_mongoengine_queryset(fixtures):
    class Query(graphene.ObjectType):
        players = MongoengineConnectionField(PlayerNode)

    query = '''
        query players {
            players(firstName_Istartswith: "M") {
                edges {
                    node {
                        firstName
                    }
                }
            }
        }
    '''
    expected = {
        'players': {
            'edges': [
                {
                    'node': {
                        'firstName': 'Michael',
                    }
                },
                {
                    'node': {
                        'firstName': 'Magic'
                    }
                }
            ]
        }
    }
    schema = graphene.Schema(query=Query)
    result = schema.execute(query)

    assert not result.errors
    assert json.dumps(result.data, sort_keys=True) == json.dumps(
        expected, sort_keys=True)


def test_should_filter_by_reference_field(fixtures):
    class Query(graphene.ObjectType):
        node = Node.Field()
        articles = MongoengineConnectionField(ArticleNode)

    query = '''
        query ArticlesQuery {
            articles(editor: "RWRpdG9yTm9kZTox") {
                edges {
                    node {
                        headline,
                        editor {
                            firstName
                        }
                    }
                }
            }
        }
    '''
    expected = {
        'articles': {
            'edges': [
                {
                    'node': {
                        'headline': 'Hello',
                        'editor': {
                            'firstName': 'Penny'
                        }
                    }
                }
            ]
        }
    }
    schema = graphene.Schema(query=Query)
    result = schema.execute(query)
    assert not result.errors
    assert result.data == expected


def test_should_filter_through_inheritance(fixtures):
    class Query(graphene.ObjectType):
        node = Node.Field()
        children = MongoengineConnectionField(ChildNode)

    query = '''
        query ChildrenQuery {
            children(bar: "bar") {
                edges {
                    node {
                        bar,
                        baz,
                        loc {
                             type,
                             coordinates
                        }
                    }
                }
            }
        }
    '''
    expected = {
        'children': {
            'edges': [
                {
                    'node': {
                        'bar': 'bar',
                        'baz': 'baz',
                        'loc': {
                            'type': 'Point',
                            'coordinates': [10.0, 20.0]
                        }
                    }
                }
            ]
        }
    }
    schema = graphene.Schema(query=Query)
    result = schema.execute(query)
    assert not result.errors
    assert result.data == expected


def test_should_filter_by_list_contains(fixtures):
    # Notes: https://goo.gl/hMNRgs
    class Query(graphene.ObjectType):
        reporters = MongoengineConnectionField(ReporterNode)

    query = '''
        query ReportersQuery {
            reporters (awards: "2010-mvp") {
                edges {
                    node {
                        id,
                        firstName,
                        awards
                    }
                }
            }
        }
    '''
    expected = {
        'reporters': {
            'edges': [
                {
                    'node': {
                        'id': 'UmVwb3J0ZXJOb2RlOjE=',
                        'firstName': 'Allen',
                        'awards': ['2010-mvp']
                    }
                }
            ]
        }
    }
    schema = graphene.Schema(query=Query)
    result = schema.execute(query)
    assert not result.errors
    assert result.data == expected


def test_should_filter_by_id(fixtures):
    # Notes: https://goo.gl/hMNRgs
    class Query(graphene.ObjectType):
        reporter = Node.Field(ReporterNode)

    query = '''
        query ReporterQuery {
            reporter (id: "UmVwb3J0ZXJOb2RlOjE=") {
                id,
                firstName,
                awards
            }
        }
    '''
    expected = {
        'reporter': {
            'id': 'UmVwb3J0ZXJOb2RlOjE=',
            'firstName': 'Allen',
            'awards': ['2010-mvp']
        }
    }
    schema = graphene.Schema(query=Query)
    result = schema.execute(query)
    assert not result.errors
    assert result.data == expected


def test_should_first_n(fixtures):
    class Query(graphene.ObjectType):
        editors = MongoengineConnectionField(EditorNode)

    query = '''
        query EditorQuery {
            editors(first: 2) {
                edges {
                    cursor,
                    node {
                        firstName
                    }
                }
                pageInfo {
                    hasNextPage
                    hasPreviousPage
                    startCursor
                    endCursor
                }
            }
        }
    '''
    expected = {
        'editors': {
            'edges': [
                {
                    'cursor': 'xxx',
                    'node': {
                        'firstName': 'Penny'
                    }
                },
                {
                    'cursor': 'xxx',
                    'node': {
                        'firstName': 'Grant'
                    }
                }
            ],
            'pageInfo': {
                'hasNextPage': True,
                'hasPreviousPage': False,
                'startCursor': 'xxx',
                'endCursor': 'xxx'
            }
        }
    }
    schema = graphene.Schema(query=Query)
    result = schema.execute(query)

    assert not result.errors
    assert all(item in get_nodes(result.data, 'editors')
               for item in get_nodes(expected, 'editors'))


def test_should_after(fixtures):
    class Query(graphene.ObjectType):
        players = MongoengineConnectionField(PlayerNode)

    query = '''
        query EditorQuery {
            players(after: "YXJyYXljb25uZWN0aW9uOjA=") {
                edges {
                    cursor,
                    node {
                        firstName
                    }
                }
            }
        }
    '''
    expected = {
        'players': {
            'edges': [
                {
                    'cursor': 'YXJyYXljb25uZWN0aW9uOjE=',
                    'node': {
                        'firstName': 'Magic',
                    }
                },
                {
                    'cursor': 'YXJyYXljb25uZWN0aW9uOjI=',
                    'node': {
                        'firstName': 'Larry'
                    }
                },
                {
                    'cursor': 'YXJyYXljb25uZWN0aW9uOjM=',
                    'node': {
                        'firstName': 'Chris'
                    }
                }
            ]
        }
    }
    schema = graphene.Schema(query=Query)
    result = schema.execute(query)

    assert not result.errors
    assert result.data == expected


def test_should_before(fixtures):
    class Query(graphene.ObjectType):
        players = MongoengineConnectionField(PlayerNode)

    query = '''
        query EditorQuery {
            players(before: "YXJyYXljb25uZWN0aW9uOjI=") {
                edges {
                    cursor,
                    node {
                        firstName
                    }
                }
            }
        }
    '''
    expected = {
        'players': {
            'edges': [
                {
                    'cursor': "YXJyYXljb25uZWN0aW9uOjA=",
                    'node': {
                        'firstName': 'Michael',
                    }
                },
                {
                    'cursor': 'YXJyYXljb25uZWN0aW9uOjE=',
                    'node': {
                        'firstName': 'Magic',
                    }
                }
            ]
        }
    }
    schema = graphene.Schema(query=Query)
    result = schema.execute(query)

    assert not result.errors
    assert result.data == expected


def test_should_last_n(fixtures):
    class Query(graphene.ObjectType):
        players = MongoengineConnectionField(PlayerNode)

    query = '''
        query PlayerQuery {
            players(last: 2) {
                edges {
                    cursor,
                    node {
                        firstName
                    }
                }
            }
        }
    '''
    expected = {
        'players': {
            'edges': [
                {
                    'cursor': 'YXJyYXljb25uZWN0aW9uOjI=',
                    'node': {
                        'firstName': 'Larry',
                    }
                },
                {
                    'cursor': 'YXJyYXljb25uZWN0aW9uOjM=',
                    'node': {
                        'firstName': 'Chris'
                    }
                }
            ]
        }
    }
    schema = graphene.Schema(query=Query)
    result = schema.execute(query)

    assert not result.errors
<<<<<<< HEAD
    assert json.dumps(result.data, sort_keys=True) == json.dumps(expected, sort_keys=True)
=======
    assert result.data == expected
>>>>>>> 98ff0baa


def test_should_self_reference(fixtures):
    class Query(graphene.ObjectType):
        all_players = MongoengineConnectionField(PlayerNode)

    query = '''
        query PlayersQuery {
            allPlayers {
                edges {
                    node {
                        firstName,
                        players {
                            edges {
                                node {
                                    firstName
                                }
                            }
                        },
                        embeddedListArticles {
                            edges {
                                node {
                                    headline
                                }
                            }
                        }
                    }
                }
            }
        }
    '''
    expected = {
        'allPlayers': {
            'edges': [
                {
                    'node': {
                        'firstName': 'Michael',
                        'players': {
                            'edges': [
                                {
                                    'node': {
                                        'firstName': 'Magic'
                                    }
                                }
                            ]
                        },
                        'embeddedListArticles': {
                            'edges': []
                        }
                    }
                },
                {
                    'node': {
                        'firstName': 'Magic',
                        'players': {
                            'edges': [
                                {
                                    'node': {
                                        'firstName': 'Michael'
                                    }
                                }
                            ]
                        },
                        'embeddedListArticles': {
                            'edges': []
                        }

                    }
                },
                {
                    'node': {
                        'firstName': 'Larry',
                        'players': {
                            'edges': [
                                {
                                    'node': {
                                        'firstName': 'Michael'
                                    }
                                },
                                {
                                    'node': {
                                        'firstName': 'Magic'
                                    }
                                }
                            ]
                        },
                        'embeddedListArticles': {
                            'edges': []
                        }
                    }
                },
                {
                    'node': {
                        'firstName': 'Chris',
                        'players': {
                            'edges': []
                        },
                        'embeddedListArticles': {
                            'edges': []
                        }
                    }
                }
            ]
        }
    }
    schema = graphene.Schema(query=Query)
    result = schema.execute(query)
    assert not result.errors
    assert result.data == expected


def test_should_lazy_reference(fixtures):
    class Query(graphene.ObjectType):
        node = Node.Field()
        parents = MongoengineConnectionField(ParentWithRelationshipNode)

    schema = graphene.Schema(query=Query)

    query = """
    query {
        parents {
            edges {
                node {
                    beforeChild {
                        edges {
                            node {
                                name,
                                parent { name }
                            }
                        }
                    },
                    afterChild {
                        edges {
                            node {
                                name,
                                parent { name }
                            }
                        }
                    }
                }
            }
        }
    }
    """

    expected = {
        "parents": {
            "edges": [
                {"node": {
                    "beforeChild": {
                        "edges": [
                            {"node": {
                                "name": "Akari",
                                "parent": {"name": "Yui"}
                            }}
                        ]
                    },
                    "afterChild": {
                        "edges": [
                            {"node": {
                                "name": "Kyouko",
                                "parent": {"name": "Yui"}
                            }}
                        ]
                    }
                }}
            ]
        }
    }

    result = schema.execute(query)
    assert not result.errors
    assert result.data == expected


def test_should_query_with_embedded_document(fixtures):
    class Query(graphene.ObjectType):
        all_professors = MongoengineConnectionField(ProfessorVectorNode)

    query = '''
    query {
        allProfessors {
            edges {
                node {
                    vec,
                    metadata {
                        firstName
                    }
                }
            }
        }
    }
    '''
    expected = {
        'allProfessors': {
            'edges': [
                {
                    'node': {
                        'vec': [1.0, 2.3],
                        'metadata': {
                            'firstName': 'Steven'
                        }
                    }

                }
            ]
        }
    }
    schema = graphene.Schema(query=Query)
    result = schema.execute(query)
    assert not result.errors
    assert dict(result.data['allProfessors']) == expected['allProfessors']


def test_should_get_queryset_returns_dict_filters(fixtures):
    class Query(graphene.ObjectType):
        node = Node.Field()
        articles = MongoengineConnectionField(ArticleNode, get_queryset=lambda *_, **__: {"headline": "World"})

    query = '''
           query ArticlesQuery {
               articles {
                   edges {
                       node {
                           headline,
                           pubDate,
                           editor {
                               firstName
                           }
                       }
                   }
               }
           }
       '''
    expected = {
        'articles': {
            'edges': [
                {
                    'node': {
                        'headline': 'World',
                        'editor': {
                            'firstName': 'Grant'
                        },
                        'pubDate': '2020-01-01T00:00:00'
                    }
                }
            ]
        }
    }
    schema = graphene.Schema(query=Query)
    result = schema.execute(query)
    assert not result.errors
    assert result.data == expected


def test_should_get_queryset_returns_qs_filters(fixtures):
    def get_queryset(model, info, **args):
        return model.objects(headline="World")

    class Query(graphene.ObjectType):
        node = Node.Field()
        articles = MongoengineConnectionField(ArticleNode, get_queryset=get_queryset)

    query = '''
           query ArticlesQuery {
               articles {
                   edges {
                       node {
                           headline,
                           pubDate,
                           editor {
                               firstName
                           }
                       }
                   }
               }
           }
       '''
    expected = {
        'articles': {
            'edges': [
                {
                    'node': {
                        'headline': 'World',
                        'editor': {
                            'firstName': 'Grant'
                        },
                        'pubDate': '2020-01-01T00:00:00'
                    }
                }
            ]
        }
    }
    schema = graphene.Schema(query=Query)
    result = schema.execute(query)
    assert not result.errors
    assert result.data == expected<|MERGE_RESOLUTION|>--- conflicted
+++ resolved
@@ -14,7 +14,7 @@
                     ReporterNode,
                     ChildNode,
                     ParentWithRelationshipNode,
-                    ProfessorVectorNode, )
+                    ProfessorVectorNode,)
 from ..fields import MongoengineConnectionField
 
 
@@ -23,6 +23,7 @@
 
 
 def test_should_query_reporter(fixtures):
+
     class Query(graphene.ObjectType):
         node = Node.Field()
         reporter = graphene.Field(ReporterNode)
@@ -128,12 +129,8 @@
     assert dict(result.data['reporter']) == expected['reporter']
 
 
-<<<<<<< HEAD
-def test_should_query_all_editors(fixtures):
-=======
 def test_should_query_all_editors(fixtures, fixtures_dirname):
 
->>>>>>> 98ff0baa
     class Query(graphene.ObjectType):
         node = Node.Field()
         all_editors = MongoengineConnectionField(EditorNode)
@@ -211,6 +208,7 @@
 
 
 def test_should_filter_editors_by_id(fixtures):
+
     class Query(graphene.ObjectType):
         node = Node.Field()
         all_editors = MongoengineConnectionField(EditorNode)
@@ -249,6 +247,7 @@
 
 
 def test_should_filter(fixtures):
+
     class Query(graphene.ObjectType):
         node = Node.Field()
         articles = MongoengineConnectionField(ArticleNode)
@@ -289,46 +288,8 @@
     assert result.data == expected
 
 
-def test_should_filter_mongoengine_queryset(fixtures):
-    class Query(graphene.ObjectType):
-        players = MongoengineConnectionField(PlayerNode)
-
-    query = '''
-        query players {
-            players(firstName_Istartswith: "M") {
-                edges {
-                    node {
-                        firstName
-                    }
-                }
-            }
-        }
-    '''
-    expected = {
-        'players': {
-            'edges': [
-                {
-                    'node': {
-                        'firstName': 'Michael',
-                    }
-                },
-                {
-                    'node': {
-                        'firstName': 'Magic'
-                    }
-                }
-            ]
-        }
-    }
-    schema = graphene.Schema(query=Query)
-    result = schema.execute(query)
-
-    assert not result.errors
-    assert json.dumps(result.data, sort_keys=True) == json.dumps(
-        expected, sort_keys=True)
-
-
 def test_should_filter_by_reference_field(fixtures):
+
     class Query(graphene.ObjectType):
         node = Node.Field()
         articles = MongoengineConnectionField(ArticleNode)
@@ -368,6 +329,7 @@
 
 
 def test_should_filter_through_inheritance(fixtures):
+
     class Query(graphene.ObjectType):
         node = Node.Field()
         children = MongoengineConnectionField(ChildNode)
@@ -396,8 +358,8 @@
                         'bar': 'bar',
                         'baz': 'baz',
                         'loc': {
-                            'type': 'Point',
-                            'coordinates': [10.0, 20.0]
+                             'type': 'Point',
+                             'coordinates': [10.0, 20.0]
                         }
                     }
                 }
@@ -475,7 +437,9 @@
 
 
 def test_should_first_n(fixtures):
-    class Query(graphene.ObjectType):
+
+    class Query(graphene.ObjectType):
+
         editors = MongoengineConnectionField(EditorNode)
 
     query = '''
@@ -530,6 +494,7 @@
 
 def test_should_after(fixtures):
     class Query(graphene.ObjectType):
+
         players = MongoengineConnectionField(PlayerNode)
 
     query = '''
@@ -560,10 +525,10 @@
                     }
                 },
                 {
-                    'cursor': 'YXJyYXljb25uZWN0aW9uOjM=',
-                    'node': {
+                     'cursor': 'YXJyYXljb25uZWN0aW9uOjM=',
+                     'node': {
                         'firstName': 'Chris'
-                    }
+                     }
                 }
             ]
         }
@@ -577,6 +542,7 @@
 
 def test_should_before(fixtures):
     class Query(graphene.ObjectType):
+
         players = MongoengineConnectionField(PlayerNode)
 
     query = '''
@@ -642,27 +608,25 @@
                     }
                 },
                 {
-                    'cursor': 'YXJyYXljb25uZWN0aW9uOjM=',
-                    'node': {
-                        'firstName': 'Chris'
-                    }
-                }
-            ]
-        }
-    }
-    schema = graphene.Schema(query=Query)
-    result = schema.execute(query)
-
-    assert not result.errors
-<<<<<<< HEAD
-    assert json.dumps(result.data, sort_keys=True) == json.dumps(expected, sort_keys=True)
-=======
-    assert result.data == expected
->>>>>>> 98ff0baa
+                     'cursor': 'YXJyYXljb25uZWN0aW9uOjM=',
+                     'node': {
+                          'firstName': 'Chris'
+                     }
+                }
+            ]
+        }
+    }
+    schema = graphene.Schema(query=Query)
+    result = schema.execute(query)
+
+    assert not result.errors
+    assert result.data == expected
 
 
 def test_should_self_reference(fixtures):
-    class Query(graphene.ObjectType):
+
+    class Query(graphene.ObjectType):
+
         all_players = MongoengineConnectionField(PlayerNode)
 
     query = '''
@@ -751,15 +715,15 @@
                     }
                 },
                 {
-                    'node': {
-                        'firstName': 'Chris',
-                        'players': {
-                            'edges': []
-                        },
-                        'embeddedListArticles': {
-                            'edges': []
-                        }
-                    }
+                     'node': {
+                          'firstName': 'Chris',
+                          'players': {
+                              'edges': []
+                          },
+                          'embeddedListArticles': {
+                               'edges': []
+                          }
+                     }
                 }
             ]
         }
@@ -771,6 +735,7 @@
 
 
 def test_should_lazy_reference(fixtures):
+
     class Query(graphene.ObjectType):
         node = Node.Field()
         parents = MongoengineConnectionField(ParentWithRelationshipNode)
@@ -835,7 +800,9 @@
 
 
 def test_should_query_with_embedded_document(fixtures):
-    class Query(graphene.ObjectType):
+
+    class Query(graphene.ObjectType):
+
         all_professors = MongoengineConnectionField(ProfessorVectorNode)
 
     query = '''
@@ -859,7 +826,7 @@
                     'node': {
                         'vec': [1.0, 2.3],
                         'metadata': {
-                            'firstName': 'Steven'
+                             'firstName': 'Steven'
                         }
                     }
 
@@ -874,6 +841,7 @@
 
 
 def test_should_get_queryset_returns_dict_filters(fixtures):
+
     class Query(graphene.ObjectType):
         node = Node.Field()
         articles = MongoengineConnectionField(ArticleNode, get_queryset=lambda *_, **__: {"headline": "World"})
@@ -915,6 +883,7 @@
 
 
 def test_should_get_queryset_returns_qs_filters(fixtures):
+
     def get_queryset(model, info, **args):
         return model.objects(headline="World")
 
