import os
import json
import pytest
import base64
import graphene

from graphene.relay import Node

from . import models
from . import nodes
from . import types
from .setup import fixtures, fixtures_dirname
from ..fields import MongoengineConnectionField
from ..types import MongoengineObjectType


def test_should_query_reporter(fixtures):

    class Query(graphene.ObjectType):
        reporter = graphene.Field(nodes.ReporterNode)

        def resolve_reporter(self, *args, **kwargs):
            return models.Reporter.objects.first()

    query = '''
        query ReporterQuery {
            reporter {
                firstName,
                lastName,
                email,
                awards,
                articles {
                    edges {
                        node {
                            headline
                        }
                    }
                },
                embeddedArticles {
                    edges {
                        node {
                            headline
                        }
                    }
                },
                embeddedListArticles {
                    edges {
                        node {
                            headline
                        }
                    }
                },
                genericReference {
                    __typename
                    ... on ArticleNode {
                        headline
                    }
                }
            }
        }
    '''
    expected = {
        'reporter': {
            'firstName': 'Allen',
            'lastName': 'Iverson',
            'email': 'ai@gmail.com',
            'awards': ['2010-mvp'],
            'articles': {
                'edges': [
                    {
                        'node': {
                            'headline': 'Hello'
                        }
                    },
                    {
                        'node': {
                            'headline': 'World'
                        }
                    }
                ],
            },
            'embeddedArticles': {
                'edges': [
                    {
                        'node': {
                            'headline': 'Real'
                        }
                    },
                    {
                        'node': {
                            'headline': 'World'
                        }
                    }
                ],
            },
            'embeddedListArticles': {
                'edges': [
                    {
                        'node': {
                            'headline': 'World'
                        }
                    },
                    {
                        'node': {
                            'headline': 'Real'
                        }
                    }
                ],
            },
            'genericReference': {
                '__typename': 'ArticleNode',
                'headline': 'Hello'
            }
        }
    }

    schema = graphene.Schema(query=Query)
    result = schema.execute(query)
    assert not result.errors
    assert result.data == expected


def test_should_query_reporters_with_nested_document(fixtures):

    class Query(graphene.ObjectType):
        reporters = MongoengineConnectionField(nodes.ReporterNode)

    query = '''
        query ReporterQuery {
            reporters(firstName: "Allen") {
                edges {
                    node {
                        firstName,
                        lastName,
                        email,
                        articles(headline: "Hello") {
                             edges {
                                  node {
                                       headline
                                  }
                             }
                        }
                    }
                }
            }
        }
    '''
    expected = {
        'reporters': {
            'edges': [
                {
                    'node': {
                        'firstName': 'Allen',
                        'lastName': 'Iverson',
                        'email': 'ai@gmail.com',
                        'articles': {
                            'edges': [
                                {
                                    'node': {
                                        'headline': 'Hello'
                                    }
                                }
                            ]
                        }
                    }
                }
            ]
        }
    }

    schema = graphene.Schema(query=Query)
    result = schema.execute(query)
    assert not result.errors
    assert result.data == expected


def test_should_query_all_editors(fixtures, fixtures_dirname):

    class Query(graphene.ObjectType):
        editors = MongoengineConnectionField(nodes.EditorNode)

    query = '''
        query EditorQuery {
            editors {
                edges {
                    node {
                        id,
                        firstName,
                        lastName,
                        avatar {
                            contentType,
                            length,
                            data
                        }
                    }
                }
            }
        }
    '''

    avator_filename = os.path.join(fixtures_dirname, 'image.jpg')
    with open(avator_filename, 'rb') as f:
        data = base64.b64encode(f.read())

    expected = {
        'editors': {
            'edges': [
                {
                    'node': {
                        'id': 'RWRpdG9yTm9kZTox',
                        'firstName': 'Penny',
                        'lastName': 'Hardaway',
                        'avatar': {
                            'contentType': 'image/jpeg',
                            'length': 46928,
                            'data': str(data)
                        }
                    }
                },
                {
                    'node': {
                        'id': 'RWRpdG9yTm9kZToy',
                        'firstName': 'Grant',
                        'lastName': 'Hill',
                        'avatar': {
                            'contentType': None,
                            'length': 0,
                            'data': None
                        }
                    }

                },
                {
                    'node': {
                        'id': 'RWRpdG9yTm9kZToz',
                        'firstName': 'Dennis',
                        'lastName': 'Rodman',
                        'avatar': {
                            'contentType': None,
                            'length': 0,
                            'data': None
                        }
                    }
                }
            ]
        }
    }
    schema = graphene.Schema(query=Query)
    result = schema.execute(query)
    assert not result.errors
    assert result.data == expected


def test_should_query_editors_with_dataloader(fixtures):
    from promise import Promise
    from promise.dataloader import DataLoader

    class ArticleLoader(DataLoader):

        def batch_load_fn(self, instances):
            queryset = models.Article.objects(editor__in=instances)
            return Promise.resolve([
                [a for a in queryset if a.editor.id == instance.id]
                for instance in instances
            ])

    article_loader = ArticleLoader()

    class _EditorNode(MongoengineObjectType):

        class Meta:
            model = models.Editor
            interfaces = (graphene.Node,)

        articles = MongoengineConnectionField(nodes.ArticleNode)

        def resolve_articles(self, *args, **kwargs):
            return article_loader.load(self)

    class Query(graphene.ObjectType):
        editors = MongoengineConnectionField(_EditorNode)

    query = '''
        query EditorPromiseConnectionQuery {
            editors(first: 1) {
                edges {
                    node {
                        firstName,
                        articles(first: 1) {
                            edges {
                                node {
                                    headline
                                }
                            }
                        }
                    }
                }
            }
        }
    '''

    expected = {
        'editors': {
            'edges': [
                {
                    'node': {
                        'firstName': 'Penny',
                        'articles': {
                            'edges': [
                                {
                                    'node': {
                                        'headline': 'Hello'
                                    }
                                }
                            ]
                        }
                    }
                }
            ]
        }
    }
    schema = graphene.Schema(query=Query)
    result = schema.execute(query)
    assert not result.errors
    assert result.data == expected


def test_should_filter_editors_by_id(fixtures):

    class Query(graphene.ObjectType):
        editors = MongoengineConnectionField(nodes.EditorNode)

    query = '''
        query EditorQuery {
          editors(id: "RWRpdG9yTm9kZToy") {
            edges {
                node {
                    id,
                    firstName,
                    lastName
                }
            }
          }
        }
    '''
    expected = {
        'editors': {
            'edges': [
                {
                    'node': {
                        'id': 'RWRpdG9yTm9kZToy',
                        'firstName': 'Grant',
                        'lastName': 'Hill'
                    }
                }
            ]
        }
    }
    schema = graphene.Schema(query=Query)
    result = schema.execute(query)
    assert not result.errors
    assert result.data == expected


def test_should_filter(fixtures):

    class Query(graphene.ObjectType):
        articles = MongoengineConnectionField(nodes.ArticleNode)

    query = '''
        query ArticlesQuery {
            articles(headline: "World") {
                edges {
                    node {
                        headline,
                        pubDate,
                        editor {
                            firstName
                        }
                    }
                }
            }
        }
    '''
    expected = {
        'articles': {
            'edges': [
                {
                    'node': {
                        'headline': 'World',
                        'editor': {
                            'firstName': 'Grant'
                        },
                        'pubDate': '2020-01-01T00:00:00'
                    }
                }
            ]
        }
    }
    schema = graphene.Schema(query=Query)
    result = schema.execute(query)
    assert not result.errors
    assert result.data == expected


def test_should_filter_by_reference_field(fixtures):

    class Query(graphene.ObjectType):
        articles = MongoengineConnectionField(nodes.ArticleNode)

    query = '''
        query ArticlesQuery {
            articles(editor: "RWRpdG9yTm9kZTox") {
                edges {
                    node {
                        headline,
                        editor {
                            firstName
                        }
                    }
                }
            }
        }
    '''
    expected = {
        'articles': {
            'edges': [
                {
                    'node': {
                        'headline': 'Hello',
                        'editor': {
                            'firstName': 'Penny'
                        }
                    }
                }
            ]
        }
    }
    schema = graphene.Schema(query=Query)
    result = schema.execute(query)
    assert not result.errors
    assert result.data == expected


def test_should_filter_through_inheritance(fixtures):

    class Query(graphene.ObjectType):
        node = Node.Field()
        children = MongoengineConnectionField(nodes.ChildNode)

    query = '''
        query ChildrenQuery {
            children(bar: "bar") {
                edges {
                    node {
                        bar,
                        baz,
                        loc {
                             type,
                             coordinates
                        }
                    }
                }
            }
        }
    '''
    expected = {
        'children': {
            'edges': [
                {
                    'node': {
                        'bar': 'bar',
                        'baz': 'baz',
                        'loc': {
                             'type': 'Point',
                             'coordinates': [10.0, 20.0]
                        }
                    }
                }
            ]
        }
    }
    schema = graphene.Schema(query=Query)
    result = schema.execute(query)
    assert not result.errors
    assert result.data == expected


def test_should_filter_by_list_contains(fixtures):
    # Notes: https://goo.gl/hMNRgs
    class Query(graphene.ObjectType):
        reporters = MongoengineConnectionField(nodes.ReporterNode)

    query = '''
        query ReportersQuery {
            reporters (awards: "2010-mvp") {
                edges {
                    node {
                        id,
                        firstName,
                        awards
                    }
                }
            }
        }
    '''
    expected = {
        'reporters': {
            'edges': [
                {
                    'node': {
                        'id': 'UmVwb3J0ZXJOb2RlOjE=',
                        'firstName': 'Allen',
                        'awards': ['2010-mvp']
                    }
                }
            ]
        }
    }
    schema = graphene.Schema(query=Query)
    result = schema.execute(query)
    assert not result.errors
    assert result.data == expected


def test_should_filter_by_id(fixtures):
    # Notes: https://goo.gl/hMNRgs
    class Query(graphene.ObjectType):
        reporter = Node.Field(nodes.ReporterNode)

    query = '''
        query ReporterQuery {
            reporter (id: "UmVwb3J0ZXJOb2RlOjE=") {
                id,
                firstName,
                awards
            }
        }
    '''
    expected = {
        'reporter': {
            'id': 'UmVwb3J0ZXJOb2RlOjE=',
            'firstName': 'Allen',
            'awards': ['2010-mvp']
        }
    }
    schema = graphene.Schema(query=Query)
    result = schema.execute(query)
    assert not result.errors
    assert result.data == expected


def test_should_first_n(fixtures):

    class Query(graphene.ObjectType):

        editors = MongoengineConnectionField(nodes.EditorNode)

    query = '''
        query EditorQuery {
            editors(first: 2) {
                edges {
                    cursor,
                    node {
                        firstName
                    }
                }
                pageInfo {
                    hasNextPage
                    hasPreviousPage
                    startCursor
                    endCursor
                }
            }
        }
    '''
    expected = {
        'editors': {
            'edges': [
                {
                    'cursor': 'YXJyYXljb25uZWN0aW9uOjA=',
                    'node': {
                        'firstName': 'Penny'
                    }
                },
                {
                    'cursor': 'YXJyYXljb25uZWN0aW9uOjE=',
                    'node': {
                        'firstName': 'Grant'
                    }
                }
            ],
            'pageInfo': {
                'hasNextPage': True,
                'hasPreviousPage': False,
                'startCursor': 'YXJyYXljb25uZWN0aW9uOjA=',
                'endCursor': 'YXJyYXljb25uZWN0aW9uOjE='
            }
        }
    }
    schema = graphene.Schema(query=Query)
    result = schema.execute(query)

    assert not result.errors
    assert result.data == expected


def test_should_after(fixtures):
    class Query(graphene.ObjectType):

        players = MongoengineConnectionField(nodes.PlayerNode)

    query = '''
        query EditorQuery {
            players(after: "YXJyYXljb25uZWN0aW9uOjA=") {
                edges {
                    cursor,
                    node {
                        firstName
                    }
                }
            }
        }
    '''
    expected = {
        'players': {
            'edges': [
                {
                    'cursor': 'YXJyYXljb25uZWN0aW9uOjE=',
                    'node': {
                        'firstName': 'Magic',
                    }
                },
                {
                    'cursor': 'YXJyYXljb25uZWN0aW9uOjI=',
                    'node': {
                        'firstName': 'Larry'
                    }
                },
                {
                     'cursor': 'YXJyYXljb25uZWN0aW9uOjM=',
                     'node': {
                        'firstName': 'Chris'
                     }
                }
            ]
        }
    }
    schema = graphene.Schema(query=Query)
    result = schema.execute(query)

    assert not result.errors
    assert result.data == expected


def test_should_before(fixtures):
    class Query(graphene.ObjectType):

        players = MongoengineConnectionField(nodes.PlayerNode)

    query = '''
        query EditorQuery {
            players(before: "YXJyYXljb25uZWN0aW9uOjI=") {
                edges {
                    cursor,
                    node {
                        firstName
                    }
                }
            }
        }
    '''
    expected = {
        'players': {
            'edges': [
                {
                    'cursor': "YXJyYXljb25uZWN0aW9uOjA=",
                    'node': {
                        'firstName': 'Michael',
                    }
                },
                {
                    'cursor': 'YXJyYXljb25uZWN0aW9uOjE=',
                    'node': {
                        'firstName': 'Magic',
                    }
                }
            ]
        }
    }
    schema = graphene.Schema(query=Query)
    result = schema.execute(query)

    assert not result.errors
    assert result.data == expected


def test_should_last_n(fixtures):
    class Query(graphene.ObjectType):
        players = MongoengineConnectionField(nodes.PlayerNode)

    query = '''
        query PlayerQuery {
            players(last: 2) {
                edges {
                    cursor,
                    node {
                        firstName
                    }
                }
            }
        }
    '''
    expected = {
        'players': {
            'edges': [
                {
                    'cursor': 'YXJyYXljb25uZWN0aW9uOjI=',
                    'node': {
                        'firstName': 'Larry',
                    }
                },
                {
                     'cursor': 'YXJyYXljb25uZWN0aW9uOjM=',
                     'node': {
                          'firstName': 'Chris'
                     }
                }
            ]
        }
    }
    schema = graphene.Schema(query=Query)
    result = schema.execute(query)

    assert not result.errors
    assert result.data == expected


def test_should_self_reference(fixtures):

    class Query(graphene.ObjectType):

        players = MongoengineConnectionField(nodes.PlayerNode)

    query = '''
        query PlayersQuery {
            players {
                edges {
                    node {
                        firstName,
                        players {
                            edges {
                                node {
                                    firstName
                                }
                            }
                        },
                        embeddedListArticles {
                            edges {
                                node {
                                    headline
                                }
                            }
                        }
                    }
                }
            }
        }
    '''
    expected = {
        'players': {
            'edges': [
                {
                    'node': {
                        'firstName': 'Michael',
                        'players': {
                            'edges': [
                                {
                                    'node': {
                                        'firstName': 'Magic'
                                    }
                                }
                            ]
                        },
                        'embeddedListArticles': {
                            'edges': []
                        }
                    }
                },
                {
                    'node': {
                        'firstName': 'Magic',
                        'players': {
                            'edges': [
                                {
                                    'node': {
                                        'firstName': 'Michael'
                                    }
                                }
                            ]
                        },
                        'embeddedListArticles': {
                            'edges': []
                        }

                    }
                },
                {
                    'node': {
                        'firstName': 'Larry',
                        'players': {
                            'edges': [
                                {
                                    'node': {
                                        'firstName': 'Michael'
                                    }
                                },
                                {
                                    'node': {
                                        'firstName': 'Magic'
                                    }
                                }
                            ]
                        },
                        'embeddedListArticles': {
                            'edges': []
                        }
                    }
                },
                {
                     'node': {
                          'firstName': 'Chris',
                          'players': {
                              'edges': []
                          },
                          'embeddedListArticles': {
                               'edges': []
                          }
                     }
                }
            ]
        }
    }
    schema = graphene.Schema(query=Query)
    result = schema.execute(query)
    assert not result.errors
    assert result.data == expected


def test_should_lazy_reference(fixtures):

    class Query(graphene.ObjectType):
        node = Node.Field()
        parents = MongoengineConnectionField(nodes.ParentWithRelationshipNode)

    schema = graphene.Schema(query=Query)

    query = """
    query {
        parents {
            edges {
                node {
                    beforeChild {
                        edges {
                            node {
                                name,
                                parent { name }
                            }
                        }
                    },
                    afterChild {
                        edges {
                            node {
                                name,
                                parent { name }
                            }
                        }
                    }
                }
            }
        }
    }
    """

    expected = {
        "parents": {
            "edges": [
                {"node": {
                    "beforeChild": {
                        "edges": [
                            {"node": {
                                "name": "Akari",
                                "parent": {"name": "Yui"}
                            }}
                        ]
                    },
                    "afterChild": {
                        "edges": [
                            {"node": {
                                "name": "Kyouko",
                                "parent": {"name": "Yui"}
                            }}
                        ]
                    }
                }}
            ]
        }
    }

    result = schema.execute(query)
    assert not result.errors
    assert result.data == expected


def test_should_query_with_embedded_document(fixtures):

    class Query(graphene.ObjectType):

        professors = MongoengineConnectionField(nodes.ProfessorVectorNode)

    query = '''
    query {
        professors {
            edges {
                node {
                    vec,
                    metadata {
                        firstName
                    }
                }
            }
        }
    }
    '''
    expected = {
        'professors': {
            'edges': [
                {
                    'node': {
                        'vec': [1.0, 2.3],
                        'metadata': {
                             'firstName': 'Steven'
                        }
                    }

                }
            ]
        }
    }
    schema = graphene.Schema(query=Query)
    result = schema.execute(query)
    assert not result.errors
    assert result.data == expected


def test_should_get_queryset_returns_dict_filters(fixtures):

    class Query(graphene.ObjectType):
        node = Node.Field()
        articles = MongoengineConnectionField(nodes.ArticleNode, get_queryset=lambda *_, **__: {"headline": "World"})

    query = '''
           query ArticlesQuery {
               articles {
                   edges {
                       node {
                           headline,
                           pubDate,
                           editor {
                               firstName
                           }
                       }
                   }
               }
           }
       '''
    expected = {
        'articles': {
            'edges': [
                {
                    'node': {
                        'headline': 'World',
                        'editor': {
                            'firstName': 'Grant'
                        },
                        'pubDate': '2020-01-01T00:00:00'
                    }
                }
            ]
        }
    }
    schema = graphene.Schema(query=Query)
    result = schema.execute(query)
    assert not result.errors
    assert result.data == expected


def test_should_get_queryset_returns_qs_filters(fixtures):

    def get_queryset(model, info, **args):
        return model.objects(headline="World")

    class Query(graphene.ObjectType):
        node = Node.Field()
        articles = MongoengineConnectionField(nodes.ArticleNode, get_queryset=get_queryset)

    query = '''
           query ArticlesQuery {
               articles {
                   edges {
                       node {
                           headline,
                           pubDate,
                           editor {
                               firstName
                           }
                       }
                   }
               }
           }
       '''
    expected = {
        'articles': {
            'edges': [
                {
                    'node': {
                        'headline': 'World',
                        'editor': {
                            'firstName': 'Grant'
                        },
                        'pubDate': '2020-01-01T00:00:00'
                    }
                }
            ]
        }
    }
    schema = graphene.Schema(query=Query)
    result = schema.execute(query)
    assert not result.errors
    assert result.data == expected


def test_should_filter_mongoengine_queryset(fixtures):

    class Query(graphene.ObjectType):
        players = MongoengineConnectionField(nodes.PlayerNode)

    query = '''
        query players {
            players(firstName_Istartswith: "M") {
                edges {
                    node {
                        firstName
                    }
                }
            }
        }
    '''
    expected = {
        'players': {
            'edges': [
                {
                    'node': {
                        'firstName': 'Michael',
                    }
                },
                {
                    'node': {
                        'firstName': 'Magic'
                    }
                }
            ]
        }
    }
    schema = graphene.Schema(query=Query)
    result = schema.execute(query)

    assert not result.errors
    assert json.dumps(result.data, sort_keys=True) == json.dumps(expected, sort_keys=True)


<<<<<<< HEAD
def test_should_filter_mongoengine_queryset_with_list(fixtures):

    class Query(graphene.ObjectType):
        players = MongoengineConnectionField(nodes.PlayerNode)

    query = '''
        query players {
            players(firstName_In: ["Michael", "Magic"]) {
                edges {
                    node {
                        firstName
                    }
                }
            }
        }
    '''
    expected = {
        'players': {
            'edges': [
                {
                    'node': {
                        'firstName': 'Michael',
                    }
                },
                {
                    'node': {
                        'firstName': 'Magic'
                    }
                }
            ]
        }
    }
    schema = graphene.Schema(query=Query)
    result = schema.execute(query)

    assert not result.errors
    assert json.dumps(result.data, sort_keys=True) == json.dumps(expected, sort_keys=True)
=======
def test_should_query_document_with_embedded(fixtures):

    class Query(graphene.ObjectType):
        foos = MongoengineConnectionField(nodes.FooNode)

        def resolve_multiple_foos(self, *args, **kwargs):
            return list(models.Foo.objects.all())

    query = '''
        query {
            foos {
                edges {
                    node {
                        bars {
                            edges {
                                node {
                                    someListField
                                }
                            }
                        }
                    }
                }
            }
        }
    '''

    schema = graphene.Schema(query=Query)
    result = schema.execute(query)
    assert not result.errors
>>>>>>> 62e784a6
<|MERGE_RESOLUTION|>--- conflicted
+++ resolved
@@ -1079,45 +1079,6 @@
     assert json.dumps(result.data, sort_keys=True) == json.dumps(expected, sort_keys=True)
 
 
-<<<<<<< HEAD
-def test_should_filter_mongoengine_queryset_with_list(fixtures):
-
-    class Query(graphene.ObjectType):
-        players = MongoengineConnectionField(nodes.PlayerNode)
-
-    query = '''
-        query players {
-            players(firstName_In: ["Michael", "Magic"]) {
-                edges {
-                    node {
-                        firstName
-                    }
-                }
-            }
-        }
-    '''
-    expected = {
-        'players': {
-            'edges': [
-                {
-                    'node': {
-                        'firstName': 'Michael',
-                    }
-                },
-                {
-                    'node': {
-                        'firstName': 'Magic'
-                    }
-                }
-            ]
-        }
-    }
-    schema = graphene.Schema(query=Query)
-    result = schema.execute(query)
-
-    assert not result.errors
-    assert json.dumps(result.data, sort_keys=True) == json.dumps(expected, sort_keys=True)
-=======
 def test_should_query_document_with_embedded(fixtures):
 
     class Query(graphene.ObjectType):
@@ -1147,4 +1108,42 @@
     schema = graphene.Schema(query=Query)
     result = schema.execute(query)
     assert not result.errors
->>>>>>> 62e784a6
+
+
+def test_should_filter_mongoengine_queryset_with_list(fixtures):
+
+    class Query(graphene.ObjectType):
+        players = MongoengineConnectionField(nodes.PlayerNode)
+
+    query = '''
+        query players {
+            players(firstName_In: ["Michael", "Magic"]) {
+                edges {
+                    node {
+                        firstName
+                    }
+                }
+            }
+        }
+    '''
+    expected = {
+        'players': {
+            'edges': [
+                {
+                    'node': {
+                        'firstName': 'Michael',
+                    }
+                },
+                {
+                    'node': {
+                        'firstName': 'Magic'
+                    }
+                }
+            ]
+        }
+    }
+    schema = graphene.Schema(query=Query)
+    result = schema.execute(query)
+
+    assert not result.errors
+    assert json.dumps(result.data, sort_keys=True) == json.dumps(expected, sort_keys=True)