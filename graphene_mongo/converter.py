--- conflicted
+++ resolved
@@ -103,11 +103,6 @@
 @convert_mongoengine_field.register(mongoengine.EmbeddedDocumentListField)
 def convert_field_to_list(field, registry=None):
     base_type = convert_mongoengine_field(field.field, registry=registry)
-<<<<<<< HEAD
-    if isinstance(base_type, Field):
-        return List(base_type._type, description=get_field_description(field, registry), required=field.required)
-    if isinstance(base_type, (Dynamic)):
-=======
     if isinstance(base_type, graphene.Field):
         return graphene.List(
             base_type._type,
@@ -115,7 +110,6 @@
             required=field.required
         )
     if isinstance(base_type, (graphene.Dynamic)):
->>>>>>> 7ca0925b
         base_type = base_type.get_type()
         if base_type is None:
             return
@@ -140,25 +134,16 @@
 
 @convert_mongoengine_field.register(mongoengine.GenericEmbeddedDocumentField)
 @convert_mongoengine_field.register(mongoengine.GenericReferenceField)
-@convert_mongoengine_field.register(mongoengine.GenericEmbeddedDocumentField)
 def convert_field_to_union(field, registry=None):
+
     _types = []
     for choice in field.choices:
-<<<<<<< HEAD
-        try:
-            _field = mongoengine.ReferenceField(get_document(choice))
-            _field = convert_mongoengine_field(_field, registry)
-        except Exception:
-            _field = mongoengine.EmbeddedDocumentField(get_document(choice._class_name))
-            _field = convert_mongoengine_field(_field, registry)
-=======
         if isinstance(field, mongoengine.GenericReferenceField):
             _field = mongoengine.ReferenceField(get_document(choice))
         elif isinstance(field, mongoengine.GenericEmbeddedDocumentField):
             _field = mongoengine.EmbeddedDocumentField(choice)
 
         _field = convert_mongoengine_field(_field, registry)
->>>>>>> 7ca0925b
         _type = _field.get_type()
         if _type:
             _types.append(_type.type)
@@ -175,15 +160,9 @@
         field.db_field,
         str(uuid.uuid1()).replace("-", ""),
     )
-<<<<<<< HEAD
-    Meta = type('Meta', (object,), {'types': tuple(_types)})
-    _union = type(name, (Union,), {'Meta': Meta})
-    return Field(_union)
-=======
     Meta = type("Meta", (object,), {"types": tuple(_types)})
     _union = type(name, (graphene.Union,), {"Meta": Meta})
     return graphene.Field(_union)
->>>>>>> 7ca0925b
 
 
 @convert_mongoengine_field.register(mongoengine.EmbeddedDocumentField)
