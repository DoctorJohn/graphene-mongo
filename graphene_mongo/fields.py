--- conflicted
+++ resolved
@@ -87,13 +87,8 @@
                 return False
             if callable(getattr(converted, 'type', None)) \
                     and isinstance(
-<<<<<<< HEAD
-                converted.type(),
-                (PointFieldType, MultiPolygonFieldType, graphene.Union)):
-=======
                         converted.type(),
                         (FileFieldType, PointFieldType, MultiPolygonFieldType, graphene.Union)):
->>>>>>> df8e7cf4
                 return False
             return True
 
