--- conflicted
+++ resolved
@@ -280,11 +280,7 @@
                     if not info.context:
                         info.context = Context()
                     info.context.queryset = self.get_queryset(self.model, info, required_fields, **args)
-<<<<<<< HEAD
-            elif _root is None:
-=======
             else:
->>>>>>> 6cb19ec7
                 count = self.get_queryset(self.model, info, required_fields, **args).count()
                 if count != 0:
                     skip, limit, reverse = find_skip_and_limit(first=first, after=after, last=last, before=before,
