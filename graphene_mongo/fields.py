from __future__ import absolute_import

from collections import OrderedDict
from functools import partial, reduce

import graphene
import mongoengine
from bson import DBRef
from graphene import Context
from graphene.types.utils import get_type
from graphene.utils.str_converters import to_snake_case
from graphql import ResolveInfo
from promise import Promise
from graphql_relay import from_global_id
from graphene.relay import ConnectionField
from graphene.types.argument import to_arguments
from graphene.types.dynamic import Dynamic
from graphene.types.structures import Structure
from graphql_relay.connection.arrayconnection import cursor_to_offset
from mongoengine import QuerySet

from .advanced_types import (
    FileFieldType,
    PointFieldType,
    MultiPolygonFieldType,
    PolygonFieldType,
)
from .converter import convert_mongoengine_field, MongoEngineConversionError
from .registry import get_global_registry
from .utils import get_model_reference_fields, get_node_from_global_id, get_query_fields, find_skip_and_limit, \
    connection_from_iterables


class MongoengineConnectionField(ConnectionField):
    def __init__(self, type, *args, **kwargs):
        get_queryset = kwargs.pop("get_queryset", None)
        if get_queryset:
            assert callable(
                get_queryset
            ), "Attribute `get_queryset` on {} must be callable.".format(self)
        self._get_queryset = get_queryset
        super(MongoengineConnectionField, self).__init__(type, *args, **kwargs)

    @property
    def type(self):
        from .types import MongoengineObjectType

        _type = super(ConnectionField, self).type
        assert issubclass(
            _type, MongoengineObjectType
        ), "MongoengineConnectionField only accepts MongoengineObjectType types"
        assert _type._meta.connection, "The type {} doesn't have a connection".format(
            _type.__name__
        )
        return _type._meta.connection

    @property
    def node_type(self):
        return self.type._meta.node

    @property
    def model(self):
        return self.node_type._meta.model

    @property
    def order_by(self):
        return self.node_type._meta.order_by

    @property
    def required_fields(self):
        return tuple(set(self.node_type._meta.required_fields + self.node_type._meta.only_fields))

    @property
    def registry(self):
        return getattr(self.node_type._meta, "registry", get_global_registry())

    @property
    def args(self):
        return to_arguments(
            self._base_args or OrderedDict(),
            dict(dict(self.field_args, **self.reference_args), **self.filter_args),
        )

    @args.setter
    def args(self, args):
        self._base_args = args

    def _field_args(self, items):
        def is_filterable(k):
            """
            Remove complex columns from input args at this moment.

            Args:
                k (str): field name.
            Returns:
                bool
            """

            if not hasattr(self.model, k):
                return False
            if isinstance(getattr(self.model, k), property):
                return False
            try:
                converted = convert_mongoengine_field(
                    getattr(self.model, k), self.registry
                )
            except MongoEngineConversionError:
                return False
            if isinstance(converted, (ConnectionField, Dynamic)):
                return False
            if callable(getattr(converted, "type", None)) and isinstance(
                    converted.type(),
                    (
                            FileFieldType,
                            PointFieldType,
                            MultiPolygonFieldType,
                            graphene.Union,
                            PolygonFieldType,
                    ),
            ):
                return False
            if isinstance(converted, (graphene.List)) and issubclass(
                    getattr(converted, "_of_type", None), graphene.Union
            ):
                return False

            return True

        def get_filter_type(_type):
            """
            Returns the scalar type.
            """
            if isinstance(_type, Structure):
                return get_filter_type(_type.of_type)
            return _type()

        return {k: get_filter_type(v.type) for k, v in items if is_filterable(k)}

    @property
    def field_args(self):
        return self._field_args(self.fields.items())

    @property
    def filter_args(self):
        filter_args = dict()
        if self._type._meta.filter_fields:
            for field, filter_collection in self._type._meta.filter_fields.items():
                for each in filter_collection:
                    filter_type = getattr(
                        graphene,
                        str(self._type._meta.fields[field].type).replace("!", ""),
                    )

                    # handle special cases
                    advanced_filter_types = {
                        "in": graphene.List(filter_type),
                        "nin": graphene.List(filter_type),
                        "all": graphene.List(filter_type),
                    }

                    filter_type = advanced_filter_types.get(each, filter_type)
                    filter_args[field + "__" + each] = graphene.Argument(
                        type=filter_type
                    )

        return filter_args

    @property
    def reference_args(self):
        def get_reference_field(r, kv):
            field = kv[1]
            mongo_field = getattr(self.model, kv[0], None)
            if isinstance(
                    mongo_field,
                    (mongoengine.LazyReferenceField, mongoengine.ReferenceField),
            ):
                field = convert_mongoengine_field(mongo_field, self.registry)
            if callable(getattr(field, "get_type", None)):
                _type = field.get_type()
                if _type:
                    node = _type.type._meta if hasattr(_type.type, "_meta") else _type.type._of_type._meta
                    if "id" in node.fields and not issubclass(
                            node.model, (mongoengine.EmbeddedDocument,)
                    ):
                        r.update({kv[0]: node.fields["id"]._type.of_type()})
            return r

        return reduce(get_reference_field, self.fields.items(), {})

    @property
    def fields(self):
        self._type = get_type(self._type)
        return self._type._meta.fields

    def get_queryset(self, model, info, required_fields=list(), skip=None, limit=None, reversed=False, **args):
        if args:
            reference_fields = get_model_reference_fields(self.model)
            hydrated_references = {}
            for arg_name, arg in args.copy().items():
                if arg_name in reference_fields and isinstance(arg, str):
                    reference_obj = get_node_from_global_id(
                        reference_fields[arg_name], info, args.pop(arg_name)
                    )
                    hydrated_references[arg_name] = reference_obj
            args.update(hydrated_references)

        if self._get_queryset:
            queryset_or_filters = self._get_queryset(model, info, **args)
            if isinstance(queryset_or_filters, mongoengine.QuerySet):
                return queryset_or_filters
            else:
                args.update(queryset_or_filters)
        if limit is not None:
            if reversed:
                order_by = ""
                if self.order_by:
                    order_by = self.order_by + ",-pk"
                else:
                    order_by = "-pk"
                return model.objects(**args).no_dereference().only(*required_fields).order_by(order_by).skip(
                    skip if skip else 0).limit(limit)
            else:
                return model.objects(**args).no_dereference().only(*required_fields).order_by(self.order_by).skip(
                    skip if skip else 0).limit(limit)
        elif skip is not None:
            if reversed:
                order_by = ""
                if self.order_by:
                    order_by = self.order_by + ",-pk"
                else:
                    order_by = "-pk"
                return model.objects(**args).no_dereference().only(*required_fields).order_by(order_by).skip(
                    skip)
            else:
                return model.objects(**args).no_dereference().only(*required_fields).order_by(self.order_by).skip(
                    skip)
        return model.objects(**args).no_dereference().only(*required_fields).order_by(self.order_by)

    def default_resolver(self, _root, info, required_fields=list(), **args):
        args = args or {}
        if _root is not None:
            field_name = to_snake_case(info.field_name)
            if field_name in _root._fields_ordered:
                if getattr(_root, field_name, []) is not None:
                    args["pk__in"] = [r.id for r in getattr(_root, field_name, [])]
<<<<<<< HEAD
=======

        connection_args = {
            "first": args.pop("first", None),
            "last": args.pop("last", None),
            "before": args.pop("before", None),
            "after": args.pop("after", None),
        }
>>>>>>> ed4b1a17

        _id = args.pop('id', None)
        if _id is not None:
            args['pk'] = from_global_id(_id)[-1]
        iterables = []
        list_length = 0
        skip = 0
        count = 0
        limit = None
        reverse = False
        if callable(getattr(self.model, "objects", None)):
            first = args.pop("first", None)
            after = cursor_to_offset(args.pop("after", None))
            last = args.pop("last", None)
            before = cursor_to_offset(args.pop("before", None))
            if "pk__in" in args and args["pk__in"]:
                count = len(args["pk__in"])
                skip, limit, reverse = find_skip_and_limit(first=first, last=last, after=after, before=before,
                                                           count=count)
                if limit:
                    if reverse:
                        args["pk__in"] = args["pk__in"][::-1][skip:skip + limit]
                    else:
                        args["pk__in"] = args["pk__in"][skip:skip + limit]
                elif skip:
                    args["pk__in"] = args["pk__in"][skip:]
                iterables = self.get_queryset(self.model, info, required_fields, **args)
                list_length = len(iterables)
                if isinstance(info, ResolveInfo):
                    if not info.context:
                        info.context = Context()
                    info.context.queryset = self.get_queryset(self.model, info, required_fields, **args)
            else:
                count = self.get_queryset(self.model, info, required_fields, **args).count()
                if count != 0:
                    skip, limit, reverse = find_skip_and_limit(first=first, after=after, last=last, before=before,
                                                               count=count)
                    iterables = self.get_queryset(self.model, info, required_fields, skip, limit, reverse, **args)
                    list_length = len(iterables)
                    if isinstance(info, ResolveInfo):
                        if not info.context:
                            info.context = Context()
                        info.context.queryset = self.get_queryset(self.model, info, required_fields, **args)
        has_next_page = True if (0 if limit is None else limit) + (0 if skip is None else skip) < count else False
        has_previous_page = True if skip else False
        if reverse:
            iterables = list(iterables)
            iterables.reverse()
            skip = limit
        connection = connection_from_iterables(edges=iterables, start_offset=skip,
                                               has_previous_page=has_previous_page,
                                               has_next_page=has_next_page,
                                               connection_type=self.type,
                                               edge_type=self.type.Edge,
                                               pageinfo_type=graphene.PageInfo)
        connection.iterable = iterables
        connection.list_length = list_length
        return connection

    def chained_resolver(self, resolver, is_partial, root, info, **args):
        required_fields = list()
        for field in self.required_fields:
            if field in self.model._fields_ordered:
                required_fields.append(field)
        for field in get_query_fields(info):
            if to_snake_case(field) in self.model._fields_ordered:
                required_fields.append(to_snake_case(field))
        if not bool(args) or not is_partial:
            if isinstance(self.model, mongoengine.Document) or isinstance(self.model,
                                                                          mongoengine.base.metaclasses.TopLevelDocumentMetaclass):
                args_copy = args.copy()
                for arg_name, arg in args.copy().items():
                    if arg_name not in self.model._fields_ordered:
                        args_copy.pop(arg_name)
                if isinstance(info, ResolveInfo):
                    if not info.context:
                        info.context = Context()
                    info.context.queryset = self.get_queryset(self.model, info, required_fields, **args_copy)
            # XXX: Filter nested args
            resolved = resolver(root, info, **args)
            if resolved is not None:
                if isinstance(resolved, list):
                    if resolved == list():
                        return resolved
                    elif not isinstance(resolved[0], DBRef):
                        return resolved
                elif isinstance(resolved, QuerySet):
                    args.update(resolved._query)
                    return self.default_resolver(root, info, required_fields, **args)
                else:
                    return resolved
        return self.default_resolver(root, info, required_fields, **args)

    @classmethod
    def connection_resolver(cls, resolver, connection_type, root, info, **args):
        iterable = resolver(root, info, **args)
        if isinstance(connection_type, graphene.NonNull):
            connection_type = connection_type.of_type
        on_resolve = partial(cls.resolve_connection, connection_type, args)
        if Promise.is_thenable(iterable):
            return Promise.resolve(iterable).then(on_resolve)
        return on_resolve(iterable)

    def get_resolver(self, parent_resolver):
        super_resolver = self.resolver or parent_resolver
        resolver = partial(
            self.chained_resolver, super_resolver, isinstance(super_resolver, partial)
        )
        return partial(self.connection_resolver, resolver, self.type)<|MERGE_RESOLUTION|>--- conflicted
+++ resolved
@@ -16,8 +16,7 @@
 from graphene.types.argument import to_arguments
 from graphene.types.dynamic import Dynamic
 from graphene.types.structures import Structure
-from graphql_relay.connection.arrayconnection import cursor_to_offset
-from mongoengine import QuerySet
+from graphql_relay.connection.arrayconnection import connection_from_list_slice
 
 from .advanced_types import (
     FileFieldType,
@@ -27,8 +26,7 @@
 )
 from .converter import convert_mongoengine_field, MongoEngineConversionError
 from .registry import get_global_registry
-from .utils import get_model_reference_fields, get_node_from_global_id, get_query_fields, find_skip_and_limit, \
-    connection_from_iterables
+from .utils import get_model_reference_fields, get_node_from_global_id, get_query_fields
 
 
 class MongoengineConnectionField(ConnectionField):
@@ -192,7 +190,7 @@
         self._type = get_type(self._type)
         return self._type._meta.fields
 
-    def get_queryset(self, model, info, required_fields=list(), skip=None, limit=None, reversed=False, **args):
+    def get_queryset(self, model, info, required_fields=list(), **args):
         if args:
             reference_fields = get_model_reference_fields(self.model)
             hydrated_references = {}
@@ -210,41 +208,17 @@
                 return queryset_or_filters
             else:
                 args.update(queryset_or_filters)
-        if limit is not None:
-            if reversed:
-                order_by = ""
-                if self.order_by:
-                    order_by = self.order_by + ",-pk"
-                else:
-                    order_by = "-pk"
-                return model.objects(**args).no_dereference().only(*required_fields).order_by(order_by).skip(
-                    skip if skip else 0).limit(limit)
-            else:
-                return model.objects(**args).no_dereference().only(*required_fields).order_by(self.order_by).skip(
-                    skip if skip else 0).limit(limit)
-        elif skip is not None:
-            if reversed:
-                order_by = ""
-                if self.order_by:
-                    order_by = self.order_by + ",-pk"
-                else:
-                    order_by = "-pk"
-                return model.objects(**args).no_dereference().only(*required_fields).order_by(order_by).skip(
-                    skip)
-            else:
-                return model.objects(**args).no_dereference().only(*required_fields).order_by(self.order_by).skip(
-                    skip)
+
         return model.objects(**args).no_dereference().only(*required_fields).order_by(self.order_by)
 
     def default_resolver(self, _root, info, required_fields=list(), **args):
         args = args or {}
+
         if _root is not None:
             field_name = to_snake_case(info.field_name)
             if field_name in _root._fields_ordered:
                 if getattr(_root, field_name, []) is not None:
                     args["pk__in"] = [r.id for r in getattr(_root, field_name, [])]
-<<<<<<< HEAD
-=======
 
         connection_args = {
             "first": args.pop("first", None),
@@ -252,62 +226,32 @@
             "before": args.pop("before", None),
             "after": args.pop("after", None),
         }
->>>>>>> ed4b1a17
 
         _id = args.pop('id', None)
+
         if _id is not None:
             args['pk'] = from_global_id(_id)[-1]
-        iterables = []
-        list_length = 0
-        skip = 0
-        count = 0
-        limit = None
-        reverse = False
+
         if callable(getattr(self.model, "objects", None)):
-            first = args.pop("first", None)
-            after = cursor_to_offset(args.pop("after", None))
-            last = args.pop("last", None)
-            before = cursor_to_offset(args.pop("before", None))
-            if "pk__in" in args and args["pk__in"]:
-                count = len(args["pk__in"])
-                skip, limit, reverse = find_skip_and_limit(first=first, last=last, after=after, before=before,
-                                                           count=count)
-                if limit:
-                    if reverse:
-                        args["pk__in"] = args["pk__in"][::-1][skip:skip + limit]
-                    else:
-                        args["pk__in"] = args["pk__in"][skip:skip + limit]
-                elif skip:
-                    args["pk__in"] = args["pk__in"][skip:]
-                iterables = self.get_queryset(self.model, info, required_fields, **args)
-                list_length = len(iterables)
-                if isinstance(info, ResolveInfo):
-                    if not info.context:
-                        info.context = Context()
-                    info.context.queryset = self.get_queryset(self.model, info, required_fields, **args)
-            else:
-                count = self.get_queryset(self.model, info, required_fields, **args).count()
-                if count != 0:
-                    skip, limit, reverse = find_skip_and_limit(first=first, after=after, last=last, before=before,
-                                                               count=count)
-                    iterables = self.get_queryset(self.model, info, required_fields, skip, limit, reverse, **args)
-                    list_length = len(iterables)
-                    if isinstance(info, ResolveInfo):
-                        if not info.context:
-                            info.context = Context()
-                        info.context.queryset = self.get_queryset(self.model, info, required_fields, **args)
-        has_next_page = True if (0 if limit is None else limit) + (0 if skip is None else skip) < count else False
-        has_previous_page = True if skip else False
-        if reverse:
-            iterables = list(iterables)
-            iterables.reverse()
-            skip = limit
-        connection = connection_from_iterables(edges=iterables, start_offset=skip,
-                                               has_previous_page=has_previous_page,
-                                               has_next_page=has_next_page,
-                                               connection_type=self.type,
-                                               edge_type=self.type.Edge,
-                                               pageinfo_type=graphene.PageInfo)
+            iterables = self.get_queryset(self.model, info, required_fields, **args)
+            if isinstance(info, ResolveInfo):
+                if not info.context:
+                    info.context = Context()
+                info.context.queryset = iterables
+            list_length = iterables.count()
+        else:
+            iterables = []
+            list_length = 0
+
+        connection = connection_from_list_slice(
+            list_slice=iterables,
+            args=connection_args,
+            list_length=list_length,
+            list_slice_length=list_length,
+            connection_type=self.type,
+            edge_type=self.type.Edge,
+            pageinfo_type=graphene.PageInfo,
+        )
         connection.iterable = iterables
         connection.list_length = list_length
         return connection
@@ -339,9 +283,6 @@
                         return resolved
                     elif not isinstance(resolved[0], DBRef):
                         return resolved
-                elif isinstance(resolved, QuerySet):
-                    args.update(resolved._query)
-                    return self.default_resolver(root, info, required_fields, **args)
                 else:
                     return resolved
         return self.default_resolver(root, info, required_fields, **args)
