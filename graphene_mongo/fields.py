from __future__ import absolute_import

from collections import OrderedDict
from functools import partial, reduce

import graphene
import mongoengine
from promise import Promise
from graphql_relay import from_global_id
from graphene.relay import ConnectionField
from graphene.types.argument import to_arguments
from graphene.types.dynamic import Dynamic
from graphene.types.structures import Structure, List
from graphql_relay.connection.arrayconnection import connection_from_list_slice

from .advanced_types import (
    FileFieldType,
    PointFieldType,
    MultiPolygonFieldType,
    PolygonFieldType,
)
from .converter import convert_mongoengine_field, MongoEngineConversionError
from .registry import get_global_registry
from .utils import get_model_reference_fields, get_node_from_global_id


class MongoengineConnectionField(ConnectionField):
    def __init__(self, type, *args, **kwargs):
        get_queryset = kwargs.pop("get_queryset", None)
        if get_queryset:
            assert callable(
                get_queryset
            ), "Attribute `get_queryset` on {} must be callable.".format(self)
        self._get_queryset = get_queryset
        super(MongoengineConnectionField, self).__init__(type, *args, **kwargs)

    @property
    def type(self):
        from .types import MongoengineObjectType

        _type = super(ConnectionField, self).type
        assert issubclass(
            _type, MongoengineObjectType
        ), "MongoengineConnectionField only accepts MongoengineObjectType types"
        assert _type._meta.connection, "The type {} doesn't have a connection".format(
            _type.__name__
        )
        return _type._meta.connection

    @property
    def node_type(self):
        return self.type._meta.node

    @property
    def model(self):
        return self.node_type._meta.model

    @property
    def order_by(self):
        return self.node_type._meta.order_by

    @property
    def registry(self):
        return getattr(self.node_type._meta, "registry", get_global_registry())

    @property
    def args(self):
<<<<<<< HEAD
        return to_arguments(self._base_args or OrderedDict(),
                            dict(dict(self.field_args, **self.reference_args), **self.filter_args))
=======
        return to_arguments(
            self._base_args or OrderedDict(),
            dict(dict(self.field_args, **self.reference_args), **self.filter_args),
        )
>>>>>>> 7ca0925b

    @args.setter
    def args(self, args):
        self._base_args = args

    def _field_args(self, items):
        def is_filterable(k):
            """
            Remove complex columns from input args at this moment.

            Args:
                k (str): field name.
            Returns:
                bool
            """

            if not hasattr(self.model, k):
                return False
            if isinstance(getattr(self.model, k), property):
                return False
            try:
                converted = convert_mongoengine_field(
                    getattr(self.model, k), self.registry
                )
            except MongoEngineConversionError:
                return False
            if isinstance(converted, (ConnectionField, Dynamic, List)):
                return False
<<<<<<< HEAD
            if callable(getattr(converted, 'type', None)) and \
                    isinstance(converted.type(),
                               (FileFieldType, PointFieldType, MultiPolygonFieldType, graphene.Union)):
=======
            if callable(getattr(converted, "type", None)) and isinstance(
                converted.type(),
                (
                    FileFieldType,
                    PointFieldType,
                    MultiPolygonFieldType,
                    graphene.Union,
                    PolygonFieldType,
                ),
            ):
                return False
            if isinstance(converted, (graphene.List)) and issubclass(
                getattr(converted, "_of_type", None), graphene.Union
            ):
>>>>>>> 7ca0925b
                return False

            return True

        def get_filter_type(_type):
            """
            Returns the scalar type.
            """
            if isinstance(_type, Structure):
                return get_filter_type(_type.of_type)
            return _type()

        return {k: get_filter_type(v.type) for k, v in items if is_filterable(k)}

    @property
    def field_args(self):
        return self._field_args(self.fields.items())

    @property
    def filter_args(self):
        filter_args = dict()
        if self._type._meta.filter_fields:
            for field, filter_collection in self._type._meta.filter_fields.items():
                for each in filter_collection:
<<<<<<< HEAD
                    filter_args[field + "__" + each] = graphene.Argument(
                        type=getattr(graphene, str(self._type._meta.fields[field].type).replace("!", "")))

        return filter_args

    @property
    def reference_args(self):
=======
                    filter_type = getattr(
                        graphene,
                        str(self._type._meta.fields[field].type).replace("!", ""),
                    )
>>>>>>> 7ca0925b

                    # handle special cases
                    advanced_filter_types = {
                        "in": graphene.List(filter_type),
                        "nin": graphene.List(filter_type),
                        "all": graphene.List(filter_type),
                    }

                    filter_type = advanced_filter_types.get(each, filter_type)
                    filter_args[field + "__" + each] = graphene.Argument(
                        type=filter_type
                    )

        return filter_args

    @property
    def reference_args(self):
        def get_reference_field(r, kv):
            field = kv[1]
            mongo_field = getattr(self.model, kv[0], None)
            if isinstance(
                mongo_field,
                (mongoengine.LazyReferenceField, mongoengine.ReferenceField),
            ):
                field = convert_mongoengine_field(mongo_field, self.registry)
            if callable(getattr(field, "get_type", None)):
                _type = field.get_type()
                if _type:
                    node = _type._type._meta
                    if "id" in node.fields and not issubclass(
                        node.model, (mongoengine.EmbeddedDocument,)
                    ):
                        r.update({kv[0]: node.fields["id"]._type.of_type()})
            return r

        return reduce(get_reference_field, self.fields.items(), {})

    @property
    def fields(self):
        return self._type._meta.fields

    def get_queryset(self, model, info, **args):
        if args:
            reference_fields = get_model_reference_fields(self.model)
            hydrated_references = {}
            for arg_name, arg in args.copy().items():
                if arg_name in reference_fields:
                    reference_obj = get_node_from_global_id(
                        reference_fields[arg_name], info, args.pop(arg_name)
                    )
                    hydrated_references[arg_name] = reference_obj
            args.update(hydrated_references)

        if self._get_queryset:
            queryset_or_filters = self._get_queryset(model, info, **args)
            if isinstance(queryset_or_filters, mongoengine.QuerySet):
                return queryset_or_filters
            else:
                args.update(queryset_or_filters)
        return model.objects(**args).order_by(self.order_by)

    def default_resolver(self, _root, info, **args):
        args = args or {}

        if _root is not None:
            args["pk__in"] = [r.pk for r in getattr(_root, info.field_name, [])]

        connection_args = {
            "first": args.pop("first", None),
            "last": args.pop("last", None),
            "before": args.pop("before", None),
            "after": args.pop("after", None),
        }

        _id = args.pop('id', None)

        if _id is not None:
            args['pk'] = from_global_id(_id)[-1]

        if callable(getattr(self.model, "objects", None)):
            iterables = self.get_queryset(self.model, info, **args)
            list_length = iterables.count()
        else:
            iterables = []
            list_length = 0

        connection = connection_from_list_slice(
            list_slice=iterables,
            args=connection_args,
            list_length=list_length,
            list_slice_length=list_length,
            connection_type=self.type,
            edge_type=self.type.Edge,
            pageinfo_type=graphene.PageInfo,
        )
        connection.iterable = iterables
        connection.list_length = list_length
        return connection

    def chained_resolver(self, resolver, is_partial, root, info, **args):
        if not bool(args) or not is_partial:
            # XXX: Filter nested args
            resolved = resolver(root, info, **args)
            if resolved is not None:
                return resolved
        return self.default_resolver(root, info, **args)

    @classmethod
    def connection_resolver(cls, resolver, connection_type, root, info, **args):
        iterable = resolver(root, info, **args)
        if isinstance(connection_type, graphene.NonNull):
            connection_type = connection_type.of_type

        on_resolve = partial(cls.resolve_connection, connection_type, args)
        if Promise.is_thenable(iterable):
            return Promise.resolve(iterable).then(on_resolve)

        return on_resolve(iterable)

    def get_resolver(self, parent_resolver):
        super_resolver = self.resolver or parent_resolver
        resolver = partial(
            self.chained_resolver, super_resolver, isinstance(super_resolver, partial)
        )
        return partial(self.connection_resolver, resolver, self.type)<|MERGE_RESOLUTION|>--- conflicted
+++ resolved
@@ -10,7 +10,7 @@
 from graphene.relay import ConnectionField
 from graphene.types.argument import to_arguments
 from graphene.types.dynamic import Dynamic
-from graphene.types.structures import Structure, List
+from graphene.types.structures import Structure
 from graphql_relay.connection.arrayconnection import connection_from_list_slice
 
 from .advanced_types import (
@@ -65,15 +65,10 @@
 
     @property
     def args(self):
-<<<<<<< HEAD
-        return to_arguments(self._base_args or OrderedDict(),
-                            dict(dict(self.field_args, **self.reference_args), **self.filter_args))
-=======
         return to_arguments(
             self._base_args or OrderedDict(),
             dict(dict(self.field_args, **self.reference_args), **self.filter_args),
         )
->>>>>>> 7ca0925b
 
     @args.setter
     def args(self, args):
@@ -100,13 +95,8 @@
                 )
             except MongoEngineConversionError:
                 return False
-            if isinstance(converted, (ConnectionField, Dynamic, List)):
-                return False
-<<<<<<< HEAD
-            if callable(getattr(converted, 'type', None)) and \
-                    isinstance(converted.type(),
-                               (FileFieldType, PointFieldType, MultiPolygonFieldType, graphene.Union)):
-=======
+            if isinstance(converted, (ConnectionField, Dynamic)):
+                return False
             if callable(getattr(converted, "type", None)) and isinstance(
                 converted.type(),
                 (
@@ -121,7 +111,6 @@
             if isinstance(converted, (graphene.List)) and issubclass(
                 getattr(converted, "_of_type", None), graphene.Union
             ):
->>>>>>> 7ca0925b
                 return False
 
             return True
@@ -146,20 +135,10 @@
         if self._type._meta.filter_fields:
             for field, filter_collection in self._type._meta.filter_fields.items():
                 for each in filter_collection:
-<<<<<<< HEAD
-                    filter_args[field + "__" + each] = graphene.Argument(
-                        type=getattr(graphene, str(self._type._meta.fields[field].type).replace("!", "")))
-
-        return filter_args
-
-    @property
-    def reference_args(self):
-=======
                     filter_type = getattr(
                         graphene,
                         str(self._type._meta.fields[field].type).replace("!", ""),
                     )
->>>>>>> 7ca0925b
 
                     # handle special cases
                     advanced_filter_types = {
