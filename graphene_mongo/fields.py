--- conflicted
+++ resolved
@@ -86,13 +86,9 @@
             if isinstance(converted, (ConnectionField, Dynamic)):
                 return False
             if callable(getattr(converted, 'type', None)) \
-<<<<<<< HEAD
-                    and isinstance(converted.type(), (PointFieldType, MultiPolygonFieldType, graphene.Union)):
-=======
                     and isinstance(
                         converted.type(),
                         (FileFieldType, PointFieldType, MultiPolygonFieldType, graphene.Union)):
->>>>>>> 98ff0baa
                 return False
             return True
 
